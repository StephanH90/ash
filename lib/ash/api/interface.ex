--- conflicted
+++ resolved
@@ -174,11 +174,7 @@
                     Keyword.take(opts, [:actor, :tenant])
                   )
 
-<<<<<<< HEAD
-                unquote(api).create(changeset, Keyword.drop(opts, [:query, :tenant]))
-=======
                 unquote(api).create(changeset, Keyword.drop(opts, [:changeset, :tenant]))
->>>>>>> 231eeafd
               end
             end
 
